--- conflicted
+++ resolved
@@ -12,12 +12,8 @@
     
 3.  **Join the Banter in the Discussions Tab:** Have questions, tips, or just want to chat with fellow Sailthru buffs? Jump into the Discussions tab. It's all about sharing, learning, and connecting.
 
-<<<<<<< HEAD
-## Table of Contents
-=======
 
 
->>>>>>> 9acb6458
 
 - [Bugs & Quirks](./Bugs%20&%20Quirks/)
   - [Code](./Bugs%20&%20Quirks/Code/)
@@ -34,8 +30,4 @@
   - [Custom Event Log](./Code%20Samples/Custom%20Event%20Log/)
   - [Dates](./Code%20Samples/Dates/)
   - [Tips](./Code%20Samples/Tips/)
-<<<<<<< HEAD
-- [Home](./Home.md)
-=======
-- [Home](./Home.md)
->>>>>>> 9acb6458
+- [Home](./Home.md)